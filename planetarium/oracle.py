--- conflicted
+++ resolved
@@ -1,8 +1,5 @@
-<<<<<<< HEAD
-=======
 from typing import Any
 
->>>>>>> b03835fb
 from collections import defaultdict
 import copy
 import enum
