import pytest

from planetarium import builder, graph, metric, oracle

# pylint: disable=unused-import
from .test_pddl import (
    problem_string,
    two_initial_problem_string,
    renamed_problem_string,
    wrong_problem_string,
    swap_problem_string,
    wrong_swap_problem_string,
    move_problem_string,
    wrong_move_problem_string,
    wrong_initial_problem_string,
)

from .test_oracle import (
    blocksworld_underspecified,
    blocksworld_missing_clears,
    blocksworld_missing_ontables,
    blocksworld_fully_specified,
    gripper_fully_specified,
    gripper_no_robby,
)


def problem_states(
    problem_init: graph.SceneGraph, problem_goals: set[graph.SceneGraph]
) -> set[graph.ProblemGraph]:
    return set([graph.ProblemGraph.join(problem_init, goal) for goal in problem_goals])


class TestConstantMatching:
    """
    Test suite for constant matching functions in the metric module.
    """

    @pytest.fixture
    def source(self):
        """Fixture for a valid source constant."""
        return graph.PlanGraphNode(
            "o1", "o1", typing=["t1", "t2"], label=graph.Label.CONSTANT
        )

    @pytest.fixture
    def target(self):
        """Fixture for a valid target constant."""
        return graph.PlanGraphNode(
            "c1", "c1", typing=["t1", "t2"], label=graph.Label.CONSTANT
        )

    @pytest.fixture
    def source_incorrect_label(self):
        """Fixture for a source constant with an incorrect label."""
        return graph.PlanGraphNode(
            "o1", "o1", typing=["t1", "t2"], label=graph.Label.PREDICATE
        )

    @pytest.fixture
    def target_incorrect_label(self):
        """Fixture for a target constant with an incorrect label."""
        return graph.PlanGraphNode(
            "c1", "c1", typing=["t1", "t2"], label=graph.Label.PREDICATE
        )

    @pytest.fixture
    def source_incorrect_typing(self):
        """Fixture for a source constant with incorrect typing."""
        return graph.PlanGraphNode(
            "o1", "o1", typing=["ty1", "ty2"], label=graph.Label.CONSTANT
        )

    @pytest.fixture
    def target_incorrect_typing(self):
        """Fixture for a target constant with incorrect typing."""
        return graph.PlanGraphNode(
            "c1", "c1", typing=["ty1", "ty2"], label=graph.Label.CONSTANT
        )

    @pytest.fixture
    def mapping(self):
        """Fixture for a valid mapping between source and target constants."""
        return {"o1": "c1"}

    @pytest.fixture
    def mapping_incorrect(self):
        """Fixture for an incorrect mapping between source and target constants."""
        return {"o1": "o1"}

    def test_correct_matching(self, source, target, mapping):
        """Test correct matching between source and target constants."""
        assert metric._node_matching(source, target, None)
        assert metric._node_matching(source, target, mapping)

        assert metric._same_typing(source, target)
        assert metric._preserves_mapping(source, target, mapping)

    def test_incorrect_label(
        self, source, target, source_incorrect_label, target_incorrect_label, mapping
    ):
        """Test incorrect label matching between source and target constants."""
        assert not metric._node_matching(source, target_incorrect_label, None)
        assert not metric._node_matching(source_incorrect_label, target, None)
        assert not metric._node_matching(source, target_incorrect_label, mapping)
        assert not metric._node_matching(source_incorrect_label, target, mapping)

        assert not metric._preserves_mapping(source, target_incorrect_label, mapping)
        assert not metric._preserves_mapping(source_incorrect_label, target, mapping)

        assert not metric._same_typing(source, target_incorrect_label)
        assert not metric._same_typing(source_incorrect_label, target)

    def test_incorrect_typing(
        self, source, target, source_incorrect_typing, target_incorrect_typing, mapping
    ):
        """Test incorrect typing between source and target constants."""
        assert not metric._node_matching(source, target_incorrect_typing, None)
        assert not metric._node_matching(source_incorrect_typing, target, None)
        assert not metric._node_matching(source, target_incorrect_typing, mapping)
        assert not metric._node_matching(source_incorrect_typing, target, mapping)

        assert metric._preserves_mapping(source, target_incorrect_typing, mapping)
        assert metric._preserves_mapping(source_incorrect_typing, target, mapping)

        assert not metric._same_typing(source, target_incorrect_typing)
        assert not metric._same_typing(source_incorrect_typing, target)

    def test_incorrect_mapping(self, source, target, mapping_incorrect):
        """Test incorrect mapping between source and target constants."""
        assert not metric._node_matching(source, target, mapping_incorrect)
        assert not metric._preserves_mapping(source, target, mapping_incorrect)


class TestPredicateMatching:
    """
    Test suite for predicate matching functions in the metric module.
    """

    @pytest.fixture
    def source(self):
        """Fixture for a valid source predicate node."""
        return graph.PlanGraphNode(
            "f-a1-a2",
            "f-a1-a2",
            typing="f",
            label=graph.Label.PREDICATE,
        )

    @pytest.fixture
    def target(self):
        """Fixture for a valid target predicate node."""
        return graph.PlanGraphNode(
            "f-a1-a2",
            "f-a1-a2",
            typing="f",
            label=graph.Label.PREDICATE,
        )

    @pytest.fixture
    def source_incorrect_label(self):
        """Fixture for a source predicate node with an incorrect label."""
        return graph.PlanGraphNode(
            "f-a1-a2",
            "f-a1-a2",
            typing="f",
            label=graph.Label.CONSTANT,
        )

    @pytest.fixture
    def target_incorrect_label(self):
        """Fixture for a target predicate node with an incorrect label."""
        return graph.PlanGraphNode(
            "f-a1-a2",
            "f-a1-a2",
            typing="f",
            label=graph.Label.CONSTANT,
        )

    def test_correct_matching(self, source, target):
        """Test correct matching between source and target predicate nodes."""
        assert metric._node_matching(source, target, None)

    def test_incorrect_label(
        self,
        source,
        target,
        source_incorrect_label,
        target_incorrect_label,
    ):
        """Test incorrect label matching between source and target predicate nodes."""
        assert not metric._node_matching(source, target_incorrect_label, None)
        assert not metric._node_matching(source_incorrect_label, target, None)


class TestMetrics:
    """
    Test suite for metrics functions in the metric module.
    """

    def test_map(self, problem_string, two_initial_problem_string):
        """Test the mapping function on graph pairs."""
        problem_graph = builder.build(problem_string)
        problem_graph2 = builder.build(two_initial_problem_string)

        assert metric.isomorphic(problem_graph, problem_graph)
        assert not metric.isomorphic(problem_graph, problem_graph2)

    def test_validate(self, problem_string, two_initial_problem_string):
        """Test the validation function on graph pairs."""
        problem_graph = builder.build(problem_string)
        problem_graph2 = builder.build(two_initial_problem_string)

        assert metric.equals(problem_graph, problem_graph, is_placeholder=True)
        assert not metric.equals(
            problem_graph,
            problem_graph2,
            is_placeholder=True,
<<<<<<< HEAD
        )

    def test_distance_isomorphic(self, problem_string, renamed_problem_string):
        """
        Test the distance function on graph pairs, considering only isomorphic cases.
        """
        initial, goal = pddl.build(problem_string).decompose()
        initial2, goal2 = pddl.build(renamed_problem_string).decompose()

        # Limiting the test to isomorphic cases to optimize execution time.
        assert metric._distance(initial, initial) == 0.0
        assert metric.distance(
            initial,
            initial2,
            goal,
            goal2,
            timeout=15.0,
        ) == (0.0, False, 0.0, False)

    def test_distance(self, problem_string, wrong_problem_string):
        """
        Test the distance function on graph pairs.
        """
        initial, goal = pddl.build(problem_string).decompose()
        initial2, goal2 = pddl.build(wrong_problem_string).decompose()

        assert metric._distance(initial, initial) == 0.0
        assert metric.distance(initial, initial2, goal, goal2) == (
            0.0,
            False,
            2.0,
            False,
        )

    def test_wrong_initial_scene(
        self,
        problem_string,
        wrong_initial_problem_string,
    ):
        """
        Test the distance function on graph pairs.
        """
        initial, goal = pddl.build(problem_string).decompose()
        initial2, goal2 = pddl.build(wrong_initial_problem_string).decompose()

        # This function should timeout, so the value will be an approximation
        assert metric._distance(initial, initial) == 0.0

        init_distance, approx_init, _, _ = metric.distance(
            initial,
            initial2,
            goal,
            goal2,
            timeout=2.0,
=======
>>>>>>> b03835fb
        )

    def test_swap(self, swap_problem_string, wrong_swap_problem_string):
        """
        Test the distance function on graph pairs.
        """
        swap_problem = builder.build(swap_problem_string)
        wrong_swap = builder.build(wrong_swap_problem_string)

        # Test validate
        assert metric.equals(swap_problem, swap_problem, is_placeholder=False)
        assert not metric.equals(swap_problem, wrong_swap, is_placeholder=False)
        assert metric.equals(swap_problem, wrong_swap, is_placeholder=True)

    def test_move(self, move_problem_string, wrong_move_problem_string):
        """
        Test the distance function on graph pairs.
        """
        move_problem = builder.build(move_problem_string)
        wrong_move = builder.build(wrong_move_problem_string)

        # Test validate
        assert metric.equals(move_problem, move_problem, is_placeholder=True)
        assert not metric.equals(move_problem, wrong_move, is_placeholder=True)

    def test_blocksworld_equivalence(
        self,
        blocksworld_fully_specified,
        blocksworld_missing_clears,
        blocksworld_missing_ontables,
        blocksworld_underspecified,
    ):
        """Test the equivalence of blocksworld problems."""
        p1 = builder.build(blocksworld_fully_specified)
        p2 = builder.build(blocksworld_missing_clears)
        p3 = builder.build(blocksworld_missing_ontables)
        p4 = builder.build(blocksworld_underspecified)

        p1 = oracle.fully_specify(p1)
        p2 = oracle.fully_specify(p2)
        p3 = oracle.fully_specify(p3)
        p4 = oracle.fully_specify(p4)

        # equivalence to itself
        assert metric.equals(p1, p1, is_placeholder=True)
        assert metric.equals(p2, p2, is_placeholder=True)
        assert metric.equals(p3, p3, is_placeholder=True)
        assert metric.equals(p4, p4, is_placeholder=True)

        assert metric.equals(p1, p1, is_placeholder=False)
        assert metric.equals(p2, p2, is_placeholder=False)
        assert metric.equals(p3, p3, is_placeholder=False)
        assert metric.equals(p4, p4, is_placeholder=False)

        # check invalid equivalence

        # check invalid equivalence
        assert not metric.equals(p1, p4, is_placeholder=True)
        assert not metric.equals(p1, p4, is_placeholder=False)
        assert not metric.equals(p4, p1, is_placeholder=True)
        assert not metric.equals(p4, p1, is_placeholder=False)
        assert not metric.equals(p2, p4, is_placeholder=True)
        assert not metric.equals(p2, p4, is_placeholder=False)
        assert not metric.equals(p4, p2, is_placeholder=True)
        assert not metric.equals(p4, p2, is_placeholder=False)
        assert not metric.equals(p3, p4, is_placeholder=True)
        assert not metric.equals(p3, p4, is_placeholder=False)
        assert not metric.equals(p4, p3, is_placeholder=True)
        assert not metric.equals(p4, p3, is_placeholder=False)<|MERGE_RESOLUTION|>--- conflicted
+++ resolved
@@ -216,63 +216,6 @@
             problem_graph,
             problem_graph2,
             is_placeholder=True,
-<<<<<<< HEAD
-        )
-
-    def test_distance_isomorphic(self, problem_string, renamed_problem_string):
-        """
-        Test the distance function on graph pairs, considering only isomorphic cases.
-        """
-        initial, goal = pddl.build(problem_string).decompose()
-        initial2, goal2 = pddl.build(renamed_problem_string).decompose()
-
-        # Limiting the test to isomorphic cases to optimize execution time.
-        assert metric._distance(initial, initial) == 0.0
-        assert metric.distance(
-            initial,
-            initial2,
-            goal,
-            goal2,
-            timeout=15.0,
-        ) == (0.0, False, 0.0, False)
-
-    def test_distance(self, problem_string, wrong_problem_string):
-        """
-        Test the distance function on graph pairs.
-        """
-        initial, goal = pddl.build(problem_string).decompose()
-        initial2, goal2 = pddl.build(wrong_problem_string).decompose()
-
-        assert metric._distance(initial, initial) == 0.0
-        assert metric.distance(initial, initial2, goal, goal2) == (
-            0.0,
-            False,
-            2.0,
-            False,
-        )
-
-    def test_wrong_initial_scene(
-        self,
-        problem_string,
-        wrong_initial_problem_string,
-    ):
-        """
-        Test the distance function on graph pairs.
-        """
-        initial, goal = pddl.build(problem_string).decompose()
-        initial2, goal2 = pddl.build(wrong_initial_problem_string).decompose()
-
-        # This function should timeout, so the value will be an approximation
-        assert metric._distance(initial, initial) == 0.0
-
-        init_distance, approx_init, _, _ = metric.distance(
-            initial,
-            initial2,
-            goal,
-            goal2,
-            timeout=2.0,
-=======
->>>>>>> b03835fb
         )
 
     def test_swap(self, swap_problem_string, wrong_swap_problem_string):
