from typing import Any, Callable, Mapping

import dotenv

dotenv.load_dotenv()  # load openai api key

import multiprocessing as mp
import os
import signal
import sqlite3
import yaml

from lark.exceptions import LarkError
import tqdm
import torch

from planetarium import builder, graph, metric, oracle
import llm_planner as llmp

from utils import apply_template

HF_USER_TOKEN = os.getenv("HF_USER_TOKEN")


def signal_handler(signum, frame):
    raise TimeoutError("Timed out")


signal.signal(signal.SIGALRM, signal_handler)


def timeout_and_retry(
    func: Callable,
    *args,
    timeout: int = 30,
    retries: int = 5,
    **kwargs,
):
    """Run a function with a timeout and retries.

    Args:
        func (Callable): The function to run.
        timeout (int, optional): Seconds per attempt. Defaults to 30.
        retries (int, optional): Number of retries. Defaults to 5.

    Raises:
        TimeoutError: If the function times out.

    Returns:
        Any: The function's return value.
    """
    for _ in range(retries):
        try:
            signal.alarm(timeout)
            return func(*args, **kwargs)
        except TimeoutError:
            continue
        finally:
            signal.alarm(0)
    raise TimeoutError(f"Timed out after {retries} retries")


def plan(
    planner: llmp.Planner,
    problem: llmp.PlanningProblem | list[llmp.PlanningProblem],
    example_problems: list[llmp.PlanningProblem],
    domain_prompt: str,
    problem_prompt: str,
    max_new_tokens: int = 10_000,
) -> str:
    """Get plan for a given problem.

    Args:
        planner (llmp.Planner): The planner object to use.
        problem (llmp.PlanningProblem): The problem description to plan for.
        example_problem (llmp.PlanningProblem): An example problem description.
        problem_prompt (str): The prompt to use for the problem.

    Returns:
        str: The message completion.
    """
    context = []
    for example_problem in example_problems:
        context.extend(
            apply_template(
                example_problem,
                domain_prompt,
                problem_prompt,
            )
        )

    if isinstance(problem, llmp.PlanningProblem):
        messages = [
            apply_template(
                problem,
                domain_prompt,
                problem_prompt,
                include_answer=False,
            )
        ]
    else:
        messages = [
            apply_template(
                p,
                domain_prompt,
                problem_prompt,
                include_answer=False,
            )
            for p in problem
        ]

    device = None
    messages = [context + m for m in messages]
    if isinstance(planner, llmp.HFPlanner):
        device = planner.model.device

    return planner.plan_chat(
        messages,
        max_new_tokens=max_new_tokens,
        device=device,
    )


def load_planner(config: Mapping[str, dict[str, str]]) -> llmp.Planner:
    """Load a model based on the configuration.

    Args:
        config (Mapping[str, str]): The configuration for the model.

    Raises:
        ValueError: If the model type is not 'openai' or 'hf'.

    Returns:
        llmp.Planner: The loaded model.
    """
    if config["model"]["type"] == "openai":
        llm = llmp.OpenAIPlanner(
            config["model"]["model_name"],
            **config["model"].get("kwargs", {}),
        )
    elif config["model"]["type"] == "hf":
        llm = llmp.VLLMPlanner(
            config["model"]["model_name"],
            tokenizer=config["model"]["tokenizer_name"],
            trust_remote_code=True,
            dtype=torch.bfloat16,
            tensor_parallel_size=torch.cuda.device_count(),
            max_model_len=config.get("max_model_len"),
        )
    else:
        raise ValueError(
            f"Unknown model type: {config['model']['type']}. Must be 'openai' or 'hf'."
        )

    return llm


def fast_equivalence(
    problem_pddl: str,
    llm_problem_pddl: str,
) -> tuple[bool, tuple[bool, bool, bool], dict[str, graph.ProblemGraph]]:
    """Evaluate a PDDL problem quickly (if possible).

    Args:
        problem_pddl (str): The ground truth PDDL.
        llm_problem_pddl (str): The PDDL output from the LLM.

    Returns:
        tuple[bool, dict[str, bool], dict[str, graph.ProblemGraph]]: A tuple
            with a boolean indicating if the problem was resolved, a tuple
            containing whether the PDDL is parseable, valid, and equivalent,
            and a dictionary containing the problem graphs.
    """
    # initialize variables
    parseable = False
    valid = False
    equivalent = False

    problem_graph = None
    llm_problem_graph = None

    resolved = False

    def result():
        return (
            resolved,
            (
                parseable,
                valid,
                equivalent,
            ),
            {
                "problem_graph": problem_graph,
                "llm_problem_graph": llm_problem_graph,
            },
        )

    try:
        # try to parse the LLM output
        llm_problem_graph = builder.build(llm_problem_pddl)
        parseable = True

        # reduce and further validate the LLM output
        oracle.reduce(llm_problem_graph.decompose()[0], validate=True)
        oracle.reduce(llm_problem_graph.decompose()[1], validate=True)
        valid = True

        problem_graph = builder.build(problem_pddl)
        init, _ = problem_graph.decompose()

        if len(llm_problem_graph.constants) != len(problem_graph.constants):
            resolved = True
            return result()

        llm_init, _ = llm_problem_graph.decompose()

        if not timeout_and_retry(
            metric.equals,
            init,
            llm_init,
            is_placeholder=False,
            timeout=30,
            retries=5,
        ):
            # If the initial states are not equal, then the problems cannot be equivalent
            resolved = True
            return result()

    except LarkError:
        resolved = True
    except AttributeError:
        resolved = True
    except ValueError:
        resolved = True
    except TimeoutError:
        pass

    return result()


def full_equivalence(
    source: graph.ProblemGraph,
    target: graph.ProblemGraph,
    is_placeholder: bool = False,
) -> bool:
    """Checks if two scene graphs are equivalent.

    Args:
        source (graph.ProblemGraph): The source scene graph.
        target (graph.ProblemGraph): The target scene graph.

    Returns:
        bool: True if the scene graphs are equivalent, False otherwise.
    """
    return metric.equals(
        oracle.fully_specify(source, return_reduced=True),
        oracle.fully_specify(target, return_reduced=True),
        is_placeholder=is_placeholder,
    )


def equivalence(
    problem_pddl: str,
    llm_problem_pddl: str,
    is_placeholder: bool = False,
) -> tuple[bool, bool, bool]:
    """Evaluate a PDDL problem and save the results.

    Args:
        problem_pddl (str): The ground truth PDDL.
        llm_problem_pddl (str): The PDDL output from the LLM.
        is_placeholder (bool, optional): Whether the LLM output is a
            placeholder. Defaults to False.

    Returns:
        tuple[bool, bool, bool]: A tuple containing whether the PDDL is
            parseable, valid, and equivalent.
    """

    # fast equivalence check
    resolved, (parseable, valid, equivalent), graphs = fast_equivalence(
        problem_pddl, llm_problem_pddl
    )
    if resolved:
        return parseable, valid, equivalent

    return (
        parseable,
        valid,
        full_equivalence(
            graphs["problem_graph"],
            graphs["llm_problem_graph"],
            is_placeholder=is_placeholder,
        ),
    )


def load_problem_ids(config: dict, splits: list[str]) -> list[int]:
    """Load the problem ids for the splits.

    Args:
        config (dict): The configuration for the splits.
        splits (list[str]): The list of splits to load.

    Returns:
        list[int]: The list of problem ids.
    """
    with open(config["dataset"]["splits_path"], "r") as f:
        split_ids_cfg = yaml.safe_load(f)

    problem_ids = []

    for split in splits:
        split_keys: list[str] = config["dataset"]["splits"][split]
        for split_key in split_keys:
            split_ids = split_ids_cfg
            for key in split_key:
                split_ids = split_ids[key]

            problem_ids.extend(split_ids)

    return problem_ids


def load_ungenerated_problems(
    config: Mapping[str, str | Any],
    config_str: str,
    problem_ids: list[int],
) -> dict[int, llmp.PlanningProblem]:
    """Load a list of problems from the database.

    Args:
        config (Mapping[str, str | Any]): The configuration for the database.
        config_str (str): The configuration string.
        problem_ids (list[int]): The list of problem ids to load.

    Returns:
        dict[int, llmp.PlanningProblem]: The loaded problems.
    """
    problems = {}
    with sqlite3.connect(config["dataset"]["database_path"]) as conn:
        cursor = conn.cursor()
        # get domains
        cursor.execute("SELECT name, domain_pddl FROM domains")
        domains = {name: domain for name, domain in cursor.fetchall()}
        # get problems from problems table if it doesn't exist in llm_outputs table
        cursor.execute(
            f"SELECT problem_id FROM llm_outputs WHERE problem_id IN ({','.join('?' * len(problem_ids))}) AND config = ? AND model_name = ?",
            problem_ids + [config_str, config["evaluate"]["model"]["model_name"]],
        )
        ids = cursor.fetchall()
        problem_ids = set(problem_ids) - set(ids[0] for ids in ids)
        cursor.execute(
            f"SELECT id, domain, problem_pddl, natural_language FROM problems WHERE id IN ({','.join('?' * len(problem_ids))})",
            list(problem_ids),
        )

        for (
            problem_id,
            domain,
            problem_pddl,
            natural_language,
        ) in cursor.fetchall():
            problems[problem_id] = llmp.PlanningProblem(
                natural_language,
                domains[domain],
                problem_pddl,
            )

        conn.commit()
        cursor.close()

    return problems


def _generate_openai(args):
    problem_id, problem, example_problems, domain_prompt, problem_prompt, config = args
    planner = load_planner(config)
    return problem_id, plan(
        planner,
        problem,
        example_problems,
        domain_prompt,
        problem_prompt,
        max_new_tokens=None,
    )


def generate_openai(
    problems: dict[int, llmp.PlanningProblem],
    config: dict[str, dict[str, str | Any]],
    config_str: str,
):
    """Generate the PDDL output for a list of problems.

    Args:
        planner (llmp.Planner): The planner to use.
        problems (dict[int, llmp.PlanningProblem]): The problems to generate PDDL for.
        config (dict[str, dict[str, str | Any]): The configuration for the evaluation.
        config_str (str): The configuration string.
    """
    domain_prompt = config["dataset"]["prompts"]["domain"]
    problem_prompt = config["dataset"]["prompts"]["problem"]
    model_name = config["evaluate"]["model"]["model_name"]
    with sqlite3.connect(config["dataset"]["database_path"]) as conn:
        cursor = conn.cursor()
        with tqdm.tqdm(total=len(problems), desc="Generating PDDL") as pbar:
            with mp.Pool(8) as pool:
                args = (
                    (
                        problem_id,
                        problem,
                        [],
                        domain_prompt,
                        problem_prompt,
                        config["evaluate"],
                    )
                    for problem_id, problem in problems.items()
                )
                for problem_id, llm_problem_pddl in pool.imap_unordered(
                    _generate_openai, args
                ):
                    cursor.execute(
                        "INSERT INTO llm_outputs (problem_id, config, model_name, output) VALUES (?, ?, ?, ?)",
                        (
                            problem_id,
                            config_str,
                            model_name,
                            llm_problem_pddl,
                        ),
                    )
                    pbar.update()
                    conn.commit()
        cursor.close()


def generate_hf(
    problems: dict[int, llmp.PlanningProblem],
    config: dict[str, dict[str, str | Any]],
    config_str: str,
):
    """Generate the PDDL output for a list of problems.

    Args:
        problems (dict[int, llmp.PlanningProblem]): The problems to generate PDDL for.
        config (dict[str, dict[str, str  |  Any]]): The configuration for the evaluation.
        config_str (str): The configuration string.
    """
    domain_prompt = config["dataset"]["prompts"]["domain"]
    problem_prompt = config["dataset"]["prompts"]["problem"]
    model_name = config["evaluate"]["model"]["model_name"]
    batch_size = config["evaluate"].get("batch_size", 1)

    planner = load_planner(config["evaluate"])

    problems_iter = iter(problems.items())
    with sqlite3.connect(config["dataset"]["database_path"], timeout=30) as conn:
        cursor = conn.cursor()

        with tqdm.tqdm(
            total=len(problems), desc="Generating PDDL", smoothing=0.1
        ) as pbar:
            # sample problems of batch size
            while problems_iter:
                batch = []
                for problem_id, problem in problems_iter:
                    # Check if problem already exists
                    cursor.execute(
                        "SELECT output FROM llm_outputs WHERE problem_id = ? AND config = ? AND model_name = ?",
                        (problem_id, config_str, model_name),
                    )
                    row = cursor.fetchone()
                    if row is None:
                        batch.append((problem_id, problem))
                        # add placeholder row
                        cursor.execute(
                            "INSERT INTO llm_outputs (output, problem_id, config, model_name) VALUES (?, ?, ?, ?)",
                            ("GENERATING", problem_id, config_str, model_name),
                        )
                        conn.commit()
                    if len(batch) == batch_size:
                        break

                if not batch:
                    break
                # Generate batch
                outputs = plan(
                    planner,
                    [p for _, p in batch],
                    [],
                    domain_prompt,
                    problem_prompt,
                )

                # save batch
                cursor.executemany(
                    "INSERT OR REPLACE INTO llm_outputs (output, problem_id, config, model_name) VALUES (?, ?, ?, ?)",
                    [
                        (output, problem_id, config_str, model_name)
                        for (problem_id, _), output in zip(batch, outputs)
                    ],
                )
                pbar.update(len(batch))
                conn.commit()
        cursor.close()


def _evaluate(args):
    dataset_path, problem_id, config_str, model_name = args
    with sqlite3.connect(dataset_path) as conn:
        cursor = conn.cursor()
        cursor.execute(
            "SELECT problem_pddl, is_placeholder FROM problems WHERE id = ?",
            (problem_id,),
        )
        problem_pddl, is_placeholder = cursor.fetchone()
        cursor.execute(
            "SELECT output, parseable, valid, equivalent FROM llm_outputs WHERE problem_id = ? AND config = ? AND model_name = ?",
            (problem_id, config_str, model_name),
        )
        llm_problem_pddl, parseable, valid, equivalent = cursor.fetchone()
        if equivalent is not None:
            return problem_id, config_str, model_name, (parseable, valid, equivalent)
        try:
            signal.alarm(900)
            parseable, valid, equivalent = equivalence(
                problem_pddl,
                llm_problem_pddl,
                bool(is_placeholder),
            )
            signal.alarm(0)
        except TimeoutError as e:
            print("TIMEOUT", problem_id, llm_problem_pddl)
            return problem_id, config_str, model_name, (None, None, None)
        except Exception as e:
            equivalent = None
            raise e
        cursor.close()
    return problem_id, config_str, model_name, (parseable, valid, equivalent)


def evaluate(problem_ids: list[int], config: dict):
    """Evaluate the output of the LLM.

    Args:
        problem_ids (list[int]): The list of problem ids to evaluate.
        config (dict): The configuration for the evaluation.
        config_str (str): The configuration string.
    """
    with sqlite3.connect(config["dataset"]["database_path"]) as conn:
        cursor = conn.cursor()
        cursor.execute(
            f"""SELECT problem_id, config, model_name FROM llm_outputs WHERE
            problem_id IN ({','.join('?' * len(problem_ids))})
            AND equivalent IS NULL""",
            problem_ids,
        )
        problem_ids = cursor.fetchall()
        cursor.close()

    with mp.Pool(processes=max(1, min(mp.cpu_count(), len(problem_ids)))) as pool:
        args = (
            (
                config["dataset"]["database_path"],
                problem_id,
                config_str,
                model_name,
            )
            for problem_id, config_str, model_name in problem_ids
        )
        for (
            problem_id,
            config_str,
            model_name,
            (parseable, valid, equivalent),
        ) in tqdm.tqdm(
            pool.imap_unordered(_evaluate, args),
            total=len(problem_ids),
            desc="Evaluating",
        ):
            with sqlite3.connect(config["dataset"]["database_path"]) as conn:
                cursor = conn.cursor()
                cursor.execute(
                    "UPDATE llm_outputs SET equivalent = ?, parseable = ?, valid = ? WHERE problem_id = ? AND config = ? AND model_name = ?",
                    (
                        equivalent,
                        parseable,
                        valid,
                        problem_id,
                        config_str,
                        model_name,
                    ),
                )
                cursor.close()


def main(config_path: str):
    """Main function for evaluating an entire dataset.

    Args:
        config_path (str): A path to the dictionary containing the
            configuration for the evaluation.
    """
    with open(config_path, "r") as f:
        config: dict = yaml.safe_load(f)

    config_str = yaml.dump(config["evaluate"]["model"])

    problem_ids = load_problem_ids(config, config["evaluate"]["splits"])

    # Get LLM output first
    problems = load_ungenerated_problems(config, config_str, problem_ids)
<<<<<<< HEAD

    if len(problems) > 0:
        print("Generating: Run script with same arguments again to evaluate.")
        # It is very hard if not impossible at the moment to kill the vLLM
        # Ray, so re-running the script is the best option at the
        # moment.
        if config["evaluate"]["model"]["type"] == "openai":
            generate_openai(problems, config, config_str)
        elif config["evaluate"]["model"]["type"] == "hf":
            generate_hf(problems, config, config_str)
    else:
        evaluate(problem_ids, config)
=======
    # if len(problems) > 0:
    #     if config["evaluate"]["model"]["type"] == "openai":
    #         generate_openai(problems, config, config_str)
    #     elif config["evaluate"]["model"]["type"] == "hf":
    #         generate_hf(problems, config, config_str)

    evaluate(problem_ids, config)
>>>>>>> b03835fb


if __name__ == "__main__":
    import argparse

    parser = argparse.ArgumentParser(description="Evaluate planetarium.")

    parser.add_argument(
        "-c",
        "--config",
        type=str,
        required=True,
        help="The configuration file to use.",
    )

    args = parser.parse_args()

    main(args.config)<|MERGE_RESOLUTION|>--- conflicted
+++ resolved
@@ -610,7 +610,6 @@
 
     # Get LLM output first
     problems = load_ungenerated_problems(config, config_str, problem_ids)
-<<<<<<< HEAD
 
     if len(problems) > 0:
         print("Generating: Run script with same arguments again to evaluate.")
@@ -623,15 +622,6 @@
             generate_hf(problems, config, config_str)
     else:
         evaluate(problem_ids, config)
-=======
-    # if len(problems) > 0:
-    #     if config["evaluate"]["model"]["type"] == "openai":
-    #         generate_openai(problems, config, config_str)
-    #     elif config["evaluate"]["model"]["type"] == "hf":
-    #         generate_hf(problems, config, config_str)
-
-    evaluate(problem_ids, config)
->>>>>>> b03835fb
 
 
 if __name__ == "__main__":
